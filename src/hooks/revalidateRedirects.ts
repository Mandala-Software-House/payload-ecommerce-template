--- conflicted
+++ resolved
@@ -1,12 +1,5 @@
-<<<<<<< HEAD
-import { revalidateTag } from "next/cache";
-
-import type { CollectionAfterChangeHook } from "payload";
-
-=======
 /* eslint-disable */
 import { revalidateTag } from "next/cache";
->>>>>>> 576f486b
 
 import type { CollectionAfterChangeHook } from "payload";
 
