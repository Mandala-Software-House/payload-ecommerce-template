export async function getTenantByDomain(domain: string, slug: string) {
 
    const res = await fetch(
      `${process.env.NEXT_PUBLIC_SERVER_URL}/api/websites?where[domains.domain][equals]=${domain}`,
      // { next: { revalidate: 3600 } }, // 1 hour cache
    )

<<<<<<< HEAD
    console.log( `${process.env.NEXT_PUBLIC_SERVER_URL}/api/website?where[domains.domain][equals]=${domain}`)

=======
    
  
>>>>>>> a4d58d38
    const json = await res.json()


    let id = json?.docs?.[0]

  
    const final = await fetch(
<<<<<<< HEAD
      `${process.env.NEXT_PUBLIC_SERVER_URL}/api/pages?where[website][equals]=${id.id}&where[slug][equals]=${'home'}`,
=======
      `${process.env.NEXT_PUBLIC_SERVER_URL}/api/pages?where[website][equals]=${id.id}&where[slug][equals]=${slug}`,
>>>>>>> a4d58d38
      // { next: { revalidate: 60 } },
    )
  
    const jsonm = await final.json()
  
    let ans = jsonm?.docs?.[0] ?? null
  
    // const page = await getPageBySlug(id.id, slug)
    return ans
    // return json?.docs?.[0] ?? null
  }<|MERGE_RESOLUTION|>--- conflicted
+++ resolved
@@ -5,13 +5,8 @@
       // { next: { revalidate: 3600 } }, // 1 hour cache
     )
 
-<<<<<<< HEAD
-    console.log( `${process.env.NEXT_PUBLIC_SERVER_URL}/api/website?where[domains.domain][equals]=${domain}`)
-
-=======
     
   
->>>>>>> a4d58d38
     const json = await res.json()
 
 
@@ -19,11 +14,7 @@
 
   
     const final = await fetch(
-<<<<<<< HEAD
-      `${process.env.NEXT_PUBLIC_SERVER_URL}/api/pages?where[website][equals]=${id.id}&where[slug][equals]=${'home'}`,
-=======
       `${process.env.NEXT_PUBLIC_SERVER_URL}/api/pages?where[website][equals]=${id.id}&where[slug][equals]=${slug}`,
->>>>>>> a4d58d38
       // { next: { revalidate: 60 } },
     )
   
