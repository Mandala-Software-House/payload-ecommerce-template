--- conflicted
+++ resolved
@@ -10,12 +10,9 @@
 import { CarouselBlock } from "./Carousel/Component";
 
 import type { Page } from "@/payload-types";
-<<<<<<< HEAD
 import LayoutBlockRenderer from "./Container/component";
-=======
 import { AboutPage } from "./About/config";
 import { AboutPageRenderer } from "./About/component";
->>>>>>> 69fe82af
 
 const blockComponents = {
   archive: ArchiveBlock,
@@ -27,11 +24,8 @@
   mediaBlock: MediaBlock,
   accordion: AccordionBlock,
   hotspotZone: HotspotBlock,
-<<<<<<< HEAD
   layoutBlock: LayoutBlockRenderer,
-=======
   aboutPage: AboutPageRenderer,
->>>>>>> 69fe82af
 };
 
 export const RenderBlocks = ({ blocks, pageId }: { blocks: Page["layout"][0][]; pageId?: string }) => {
@@ -57,11 +51,9 @@
                 );
               }
               return (
-<<<<<<< HEAD
                 <div key={index}>
                   <Block {...block} disableInnerContainer />
                 </div>
-=======
                 <VisualEditingWrapper
                   key={index}
                   blockType={blockType}
@@ -73,7 +65,6 @@
                 
                   <Block {...block} disableInnerContainer fieldPath={`layout.${index}`} />
                 </VisualEditingWrapper>
->>>>>>> 69fe82af
               );
             }
           }
