--- conflicted
+++ resolved
@@ -1,17 +1,11 @@
-<<<<<<< HEAD
-
-import {
-  FixedToolbarFeature,
-  HeadingFeature,
-  InlineToolbarFeature,
-  lexicalEditor,
-} from "@payloadcms/richtext-lexical";
-
-=======
->>>>>>> 576f486b
 import { AlignmentField } from "@/fields/alignmentField";
 import { backgroundPicker } from "@/fields/backgroundPicker";
 import { defaultLexical } from "@/fields/defaultLexical";
+import { link } from "@/fields/link";
+import { radiusFields } from "@/fields/radiusFields";
+import { marginFields, paddingFields } from "@/fields/spacingFields";
+
+import type { Block, Field } from "payload";
 import { link } from "@/fields/link";
 import { radiusFields } from "@/fields/radiusFields";
 import { marginFields, paddingFields } from "@/fields/spacingFields";
