--- conflicted
+++ resolved
@@ -1,18 +1,10 @@
 /* eslint-disable */
 import RichText from "@/components/RichText";
 import { cn } from "@/utilities/cn";
-<<<<<<< HEAD
 
 import { Card } from "../../components/Card";
 
 import type { Post } from "@/payload-types";
-
-=======
-
-import { Card } from "../../components/Card";
-
-import type { Post } from "@/payload-types";
->>>>>>> 576f486b
 
 export type RelatedPostsProps = {
   className?: string;
