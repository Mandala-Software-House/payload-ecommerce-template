<<<<<<< HEAD
import type { Metadata } from "next";

import { routing } from "@/i18n/routing";

=======
// eslint-disable-next-line
>>>>>>> 576f486b
import { GeistMono } from "geist/font/mono";
// eslint-disable-next-line
import { GeistSans } from "geist/font/sans";
import { draftMode } from "next/headers";
import { notFound } from "next/navigation";
import { NextIntlClientProvider } from "next-intl";
import { getMessages, setRequestLocale } from "next-intl/server";
<<<<<<< HEAD
import React, { type ReactNode } from "react";

import "../globals.css";
import { LivePreviewListener } from "@/components/LivePreviewListener";
import { Footer } from "@/globals/Footer/Component";
import { type Locale } from "@/i18n/config";
import { Providers } from "@/providers";
import { getServerSideURL } from "@/utilities/getURL";
import { mergeOpenGraph } from "@/utilities/mergeOpenGraph";
import { cn } from "src/utilities/cn";
=======
import React from "react";

import "./globals.css";
import { LivePreviewListener } from "@/components/LivePreviewListener";
import { Footer } from "@/globals/Footer/Component";
import { Header } from "@/globals/Header/Component";
import { type Locale } from "@/i18n/config";
import { routing } from "@/i18n/routing";
import { Providers } from "@/providers";
import { InitTheme } from "@/providers/Theme/InitTheme";
import { getServerSideURL } from "@/utilities/getURL";
import { mergeOpenGraph } from "@/utilities/mergeOpenGraph";
import { cn } from "src/utilities/cn";

import type { Metadata } from "next";
>>>>>>> 576f486b

export function generateStaticParams() {
  return routing.locales.map((locale) => ({ locale }));
}

export default async function RootLayout({
  params,
  children,
}: {
  params: Promise<{ locale: string }>;
  children: ReactNode;
}) {
  const { isEnabled } = await draftMode();
  const { locale } = await params;

  if (!routing.locales.includes(locale as Locale)) {
    notFound();
  }

  setRequestLocale(locale);

  const messages = await getMessages({ locale });

  return (
    <html
      className={cn(GeistSans.variable, GeistMono.variable, "twp overflow-x-clip lg:overflow-y-scroll")}
      lang={locale}
      // data-thmee="light"
      // suppressHydrationWarning
    >
      <head>
        {/* <InitTheme /> */}
        <link href="/favicon.ico" rel="icon" sizes="32x32" />
        <link href="/favicon.svg" rel="icon" type="image/svg+xml" />
      </head>
      <body className="max-w-screen overflow-x-clip">
        <Providers>
          <NextIntlClientProvider locale={locale} messages={messages}>
            {/* <AdminBar
              adminBarProps={{
                preview: isEnabled,
              }}
            /> */}
            {isEnabled && <LivePreviewListener />}
            {children}
            <Footer />
          </NextIntlClientProvider>
        </Providers>
      </body>
    </html>
  );
}

export const metadata: Metadata = {
  metadataBase: new URL(getServerSideURL()),
  openGraph: mergeOpenGraph(),
  twitter: {
    card: "summary_large_image",
    creator: "@payloadcms",
  },
  robots: {
    index: !(process.env.NEXT_PUBLIC_ROBOTS_INDEX === "false"),
    follow: !(process.env.NEXT_PUBLIC_ROBOTS_INDEX === "false"),
  },
};<|MERGE_RESOLUTION|>--- conflicted
+++ resolved
@@ -1,11 +1,5 @@
-<<<<<<< HEAD
-import type { Metadata } from "next";
 
-import { routing } from "@/i18n/routing";
-
-=======
 // eslint-disable-next-line
->>>>>>> 576f486b
 import { GeistMono } from "geist/font/mono";
 // eslint-disable-next-line
 import { GeistSans } from "geist/font/sans";
@@ -13,34 +7,19 @@
 import { notFound } from "next/navigation";
 import { NextIntlClientProvider } from "next-intl";
 import { getMessages, setRequestLocale } from "next-intl/server";
-<<<<<<< HEAD
 import React, { type ReactNode } from "react";
 
 import "../globals.css";
 import { LivePreviewListener } from "@/components/LivePreviewListener";
 import { Footer } from "@/globals/Footer/Component";
 import { type Locale } from "@/i18n/config";
-import { Providers } from "@/providers";
-import { getServerSideURL } from "@/utilities/getURL";
-import { mergeOpenGraph } from "@/utilities/mergeOpenGraph";
-import { cn } from "src/utilities/cn";
-=======
-import React from "react";
-
-import "./globals.css";
-import { LivePreviewListener } from "@/components/LivePreviewListener";
-import { Footer } from "@/globals/Footer/Component";
-import { Header } from "@/globals/Header/Component";
-import { type Locale } from "@/i18n/config";
 import { routing } from "@/i18n/routing";
 import { Providers } from "@/providers";
-import { InitTheme } from "@/providers/Theme/InitTheme";
 import { getServerSideURL } from "@/utilities/getURL";
 import { mergeOpenGraph } from "@/utilities/mergeOpenGraph";
 import { cn } from "src/utilities/cn";
 
 import type { Metadata } from "next";
->>>>>>> 576f486b
 
 export function generateStaticParams() {
   return routing.locales.map((locale) => ({ locale }));
