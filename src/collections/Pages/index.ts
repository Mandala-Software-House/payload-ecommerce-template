import {
  MetaDescriptionField,
  MetaImageField,
  MetaTitleField,
  OverviewField,
  PreviewField,
} from "@payloadcms/plugin-seo/fields";

import { authenticated } from "@/access/authenticated";
import { authenticatedOrPublished } from "@/access/authenticatedOrPublished";
import { superAdminOnly, superAdminOnlyAdmin } from "@/access/roleBasedAccess";
import { Hotspot } from "@/blocks/(ecommerce)/Hotspot/config";
import { Accordion } from "@/blocks/Accordion/config";
import { Archive } from "@/blocks/ArchiveBlock/config";
import { CallToAction } from "@/blocks/CallToAction/config";
import { Carousel } from "@/blocks/Carousel/config";
import { Content } from "@/blocks/Content/config";
import { FormBlock } from "@/blocks/Form/config";
import { MediaBlock } from "@/blocks/MediaBlock/config";
import { hero } from "@/components/heros/config";
import { slugField } from "@/fields/slug";
import { populatePublishedAt } from "@/hooks/populatePublishedAt";
import { generatePreviewPath } from "@/utilities/generatePreviewPath";

import { revalidateDelete, revalidatePage } from "./hooks/revalidatePage";

import type { Access, CollectionConfig } from "payload";
import { AboutPage } from "@/blocks/About/config";
import { TextBlock } from "@/blocks/Heading";
import { LayoutBlock } from "@/blocks/Container";
import { ButtonBlock } from "@/blocks/Button";

const access: any = ({ req }) => {
  const user = req.user;
  const url = req?.url;
  if (url?.includes("/api")) {
    return true;
  }
  if (user?.collection == "administrators" && (url?.includes("/api") || user?.role === "superadmin")) {
    return true;
  } else if (user?.collection == "administrators" && user?.role == "admin") {
    return {
      createdBy: {
        equals: user.id,
      },
    };
  } else if (user?.collection == "administrators" && user.role == "tenants") {
    return {
      "tenant.tenantID": {
        equals: user.id,
      },
    };
  } else {
    return false;
  }
};

export const Pages: CollectionConfig<"pages"> = {
  slug: "pages",

  access: {
    admin: superAdminOnlyAdmin,
    create: superAdminOnly,
    delete: superAdminOnly,
    read: access,
    update: superAdminOnly,
  },
  labels: {
    singular: {
      en: "Page",
      pl: "Strona",
    },
    plural: {
      en: "Pages",
      pl: "Strony",
    },
  },
  defaultPopulate: {
    title: true,
    slug: true,
  },
  admin: {
    defaultColumns: ["title", "slug", "updatedAt"],
    livePreview: {
      url: ({ data, req }) => {
        const path = generatePreviewPath({
          path: `/${typeof data?.slug === "string" ? data.slug : ""}`,
          locale: req.locale,
        });
        return `${process.env.NEXT_PUBLIC_SERVER_URL}${path}`;
      },
    },
    preview: (data, { req }) =>
      generatePreviewPath({
        path: `/${typeof data?.slug === "string" ? data.slug : ""}`,
        locale: req.locale,
      }),
    useAsTitle: "title",
    group: {
      en: "Page Settings",
      pl: "Ustawienia strony",
    },
  },
  fields: [
    {
      name: "title",
      type: "text",
      required: true,
      localized: true,
    },
    {
      type: "tabs",
      tabs: [
        {
          fields: [hero],
          label: "Hero",
        },
        {
          fields: [
            {
              name: "layout",
              type: "blocks",
              blocks: [
                CallToAction,
                Content,
                MediaBlock,
                Archive,
                FormBlock,
                Carousel,
                Accordion,
                Hotspot,
<<<<<<< HEAD
=======
                AboutPage,
                TextBlock,
>>>>>>> 69fe82af
                LayoutBlock,
              ],
              required: true,
              admin: {
                initCollapsed: true,
              },
            },
            {
              name: "Code",
              type: "code",
              admin: {
                language: "HTML",
              },
            },
          ],
          label: "Content",
        },
        {
          name: "meta",
          label: "SEO",
          fields: [
            OverviewField({
              titlePath: "meta.title",
              descriptionPath: "meta.description",
              imagePath: "meta.image",
            }),
            MetaTitleField({
              hasGenerateFn: true,
            }),
            MetaImageField({
              relationTo: "media",
            }),

            MetaDescriptionField({}),
            PreviewField({
              // if the `generateUrl` function is configured
              hasGenerateFn: true,

              // field paths to match the target field for data
              titlePath: "meta.title",
              descriptionPath: "meta.description",
            }),
          ],
          localized: true,
        },
      ],
    },
    {
      name: "publishedAt",
      type: "date",
      admin: {
        position: "sidebar",
      },
    },
    {
      name: "website",
      type: "relationship",
      relationTo: "websites",
      required: true,
      admin: { position: "sidebar" },
      filterOptions: ({ user }) => {
        if (!user) return false;
        if (user.collection == "administrators" && user.role === "superadmin") return true;
        return {
          createdBy: { equals: user.id },
        };
      },
    },
    {
      name: "createdBy",
      type: "relationship",
      relationTo: "administrators",
      required: true,
      defaultValue: ({ req: { user } }) => user?.id,
      admin: {
        readOnly: true,
        position: "sidebar",
      },
    },

    ...slugField(),
  ],
  hooks: {
    afterChange: [revalidatePage],
    beforeChange: [populatePublishedAt],
    beforeDelete: [revalidateDelete],
  },
  versions: {
    drafts: {
      autosave: {
        interval: 100, // We set this interval for optimal live preview
      },
      schedulePublish: true,
    },
    maxPerDoc: 50,
  },
};<|MERGE_RESOLUTION|>--- conflicted
+++ resolved
@@ -129,11 +129,8 @@
                 Carousel,
                 Accordion,
                 Hotspot,
-<<<<<<< HEAD
-=======
                 AboutPage,
                 TextBlock,
->>>>>>> 69fe82af
                 LayoutBlock,
               ],
               required: true,
