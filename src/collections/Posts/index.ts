<<<<<<< HEAD

=======
/* eslint-disable */
import {
  MetaDescriptionField,
  MetaImageField,
  MetaTitleField,
  OverviewField,
  PreviewField,
} from "@payloadcms/plugin-seo/fields";
>>>>>>> 576f486b
import {
  MetaDescriptionField,
  MetaImageField,
  MetaTitleField,
  OverviewField,
  PreviewField,
} from "@payloadcms/plugin-seo/fields";
import {
  BlocksFeature,
  FixedToolbarFeature,
  HeadingFeature,
  HorizontalRuleFeature,
  InlineToolbarFeature,
  lexicalEditor,
} from "@payloadcms/richtext-lexical";

import { authenticated } from "@/access/authenticated";
import { authenticatedOrPublished } from "@/access/authenticatedOrPublished";
import { Banner } from "@/blocks/Banner/config";
import { Code } from "@/blocks/Code/config";
import { MediaBlock } from "@/blocks/MediaBlock/config";
import { slugField } from "@/fields/slug";
import { generatePreviewPath } from "@/utilities/generatePreviewPath";

import { populateAuthors } from "./hooks/populateAuthors";
import { revalidateDelete, revalidatePost } from "./hooks/revalidatePost";

<<<<<<< HEAD

=======
>>>>>>> 576f486b
import type { CollectionConfig } from "payload";

export const Posts: CollectionConfig<"posts"> = {
  slug: "posts",
  labels: {
    singular: {
      en: "Post",
      pl: "Post",
    },
    plural: {
      en: "Posts",
      pl: "Posty",
    },
  },
  access: {
    create: authenticated,
    delete: authenticated,
    read: authenticatedOrPublished,
    update: authenticated,
  },
  // This config controls what's populated by default when a post is referenced
  // https://payloadcms.com/docs/queries/select#defaultpopulate-collection-config-property
  // Type safe if the collection slug generic is passed to `CollectionConfig` - `CollectionConfig<'posts'>
  defaultPopulate: {
    title: true,
    slug: true,
    categories: true,
    meta: {
      image: true,
      description: true,
    },
  },
  admin: {
    defaultColumns: ["title", "slug", "updatedAt"],
    livePreview: {
      url: ({ data, req }) => {
        const path = generatePreviewPath({
          path: `/posts/${typeof data?.slug === "string" ? data.slug : ""}`,
          locale: req.locale,
        });
        return `${process.env.NEXT_PUBLIC_SERVER_URL}${path}`;
      },
    },
    preview: (data, { req }) =>
      generatePreviewPath({
        path: `/posts/${typeof data?.slug === "string" ? data.slug : ""}`,
        locale: req.locale,
      }),
    useAsTitle: "title",
    group: {
      en: "Page Settings",
      pl: "Ustawienia strony",
    },
  },
  fields: [
    {
      name: "title",
      type: "text",
      required: true,
      localized: true,
    },
    {
      type: "tabs",
      tabs: [
        {
          fields: [
            {
              name: "heroImage",
              type: "upload",
              relationTo: "media",
            },
            {
              name: "content",
              type: "richText",
              editor: lexicalEditor({
                features: ({ rootFeatures }) => {
                  return [
                    ...rootFeatures,
                    HeadingFeature({ enabledHeadingSizes: ["h1", "h2", "h3", "h4"] }),
                    BlocksFeature({ blocks: [Banner, Code, MediaBlock] }),
                    FixedToolbarFeature(),
                    InlineToolbarFeature(),
                    HorizontalRuleFeature(),
                  ];
                },
              }),
              localized: true,
              label: false,
              required: true,
            },
          ],
          label: "Content",
        },
        {
          fields: [
            {
              name: "relatedPosts",
              type: "relationship",
              admin: {
                position: "sidebar",
              },
              filterOptions: ({ id }) => {
                return {
                  id: {
                    not_in: [id],
                  },
                };
              },
              hasMany: true,
              relationTo: "posts",
            },
            {
              name: "categories",
              type: "relationship",
              admin: {
                position: "sidebar",
              },
              hasMany: true,
              relationTo: "categories",
            },
          ],
          label: "Meta",
        },
        {
          name: "meta",
          label: "SEO",
          fields: [
            OverviewField({
              titlePath: "meta.title",
              descriptionPath: "meta.description",
              imagePath: "meta.image",
            }),
            MetaTitleField({
              hasGenerateFn: true,
            }),
            MetaImageField({
              relationTo: "media",
            }),

            MetaDescriptionField({}),
            PreviewField({
              // if the `generateUrl` function is configured
              hasGenerateFn: true,

              // field paths to match the target field for data
              titlePath: "meta.title",
              descriptionPath: "meta.description",
            }),
          ],
          localized: true,
        },
      ],
    },
    {
      name: "publishedAt",
      type: "date",
      admin: {
        date: {
          pickerAppearance: "dayAndTime",
        },
        position: "sidebar",
      },
      hooks: {
        beforeChange: [
          ({ siblingData, value }) => {
            if (siblingData._status === "published" && !value) {
              return new Date();
            }
            return value;
          },
        ],
      },
    },
    {
      name: "authors",
      type: "relationship",
      admin: {
        position: "sidebar",
      },
      hasMany: true,
      relationTo: "administrators",
    },
    // This field is only used to populate the user data via the `populateAuthors` hook
    // This is because the `user` collection has access control locked to protect user privacy
    // GraphQL will also not return mutated user data that differs from the underlying schema
    {
      name: "populatedAuthors",
      type: "array",
      access: {
        update: () => false,
      },
      admin: {
        disabled: true,
        readOnly: true,
      },
      fields: [
        {
          name: "id",
          type: "text",
        },
        {
          name: "name",
          type: "text",
        },
      ],
    },
    ...slugField(),
  ],
  hooks: {
    afterChange: [revalidatePost],
    afterRead: [populateAuthors],
    afterDelete: [revalidateDelete],
  },
  versions: {
    drafts: {
      autosave: {
        interval: 100, // We set this interval for optimal live preview
      },
    },
    maxPerDoc: 50,
  },
};<|MERGE_RESOLUTION|>--- conflicted
+++ resolved
@@ -1,15 +1,4 @@
-<<<<<<< HEAD
-
-=======
 /* eslint-disable */
-import {
-  MetaDescriptionField,
-  MetaImageField,
-  MetaTitleField,
-  OverviewField,
-  PreviewField,
-} from "@payloadcms/plugin-seo/fields";
->>>>>>> 576f486b
 import {
   MetaDescriptionField,
   MetaImageField,
@@ -37,10 +26,6 @@
 import { populateAuthors } from "./hooks/populateAuthors";
 import { revalidateDelete, revalidatePost } from "./hooks/revalidatePost";
 
-<<<<<<< HEAD
-
-=======
->>>>>>> 576f486b
 import type { CollectionConfig } from "payload";
 
 export const Posts: CollectionConfig<"posts"> = {
