/* eslint-disable */
import React, { Fragment } from "react";

<<<<<<< HEAD

=======
>>>>>>> 576f486b
import { ImageMedia } from "./ImageMedia";
import { VideoMedia } from "./VideoMedia";

import type { Props } from "./types";

export const Media = (props: Props) => {
  const { className, htmlElement = "div", resource } = props;

  const isVideo = typeof resource === "object" && resource?.mimeType?.includes("video");
  const Tag = (htmlElement as any) || Fragment;

  return (
    <Tag
      {...(htmlElement !== null
        ? {
            className,
          }
        : {})}
    >
      {isVideo ? <VideoMedia {...props} /> : <ImageMedia {...props} />}
    </Tag>
  );
};<|MERGE_RESOLUTION|>--- conflicted
+++ resolved
@@ -1,10 +1,6 @@
 /* eslint-disable */
 import React, { Fragment } from "react";
 
-<<<<<<< HEAD
-
-=======
->>>>>>> 576f486b
 import { ImageMedia } from "./ImageMedia";
 import { VideoMedia } from "./VideoMedia";
 
