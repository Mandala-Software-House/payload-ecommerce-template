--- conflicted
+++ resolved
@@ -2,12 +2,6 @@
 
 import { FieldLabel, useField } from "@payloadcms/ui";
 import { type TextFieldClientComponent } from "payload";
-<<<<<<< HEAD
-import { useEffect } from "react";
-=======
-
-import { GradientPicker } from "../ui/backgroundPicker";
->>>>>>> 576f486b
 
 import { GradientPicker } from "../ui/backgroundPicker";
 
