--- conflicted
+++ resolved
@@ -1,10 +1,4 @@
 import RichText from "@/components/RichText";
-<<<<<<< HEAD
-
-import type { Page } from "@/payload-types";
-
-=======
->>>>>>> 576f486b
 
 import type { Page } from "@/payload-types";
 
