--- conflicted
+++ resolved
@@ -1,12 +1,7 @@
 "use client";
 
 import { Paintbrush } from "lucide-react";
-<<<<<<< HEAD
-import Link from "next/link";
-import { useMemo, useState } from "react";
-=======
 import { useMemo } from "react";
->>>>>>> 576f486b
 
 import { Button } from "@/components/ui/button";
 import { Input } from "@/components/ui/input";
