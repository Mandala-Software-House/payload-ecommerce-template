--- conflicted
+++ resolved
@@ -1,13 +1,8 @@
 /* eslint-disable */
 "use client";
 
-<<<<<<< HEAD
-import { useSelectedLayoutSegments , useRouter } from "next/navigation";
-import { type PayloadAdminBarProps , PayloadAdminBar } from "payload-admin-bar";
-=======
 import { useSelectedLayoutSegments, useRouter } from "next/navigation";
 import { type PayloadAdminBarProps, PayloadAdminBar } from "payload-admin-bar";
->>>>>>> 576f486b
 import { useCallback, useState } from "react";
 
 import { cn } from "@/utilities/cn";
