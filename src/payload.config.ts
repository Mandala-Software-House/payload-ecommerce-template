--- conflicted
+++ resolved
@@ -6,16 +6,6 @@
 import { buildConfig } from "payload";
 import { fileURLToPath } from "url";
 
-<<<<<<< HEAD
-import { Categories } from "@/collections/Categories";
-import { Media } from "@/collections/Media";
-import { Pages } from "@/collections/Pages";
-import { Posts } from "@/collections/Posts";
-import { Users } from "@/collections/Users";
-import { Footer } from "@/globals/Footer/config";
-import { Header } from "@/globals/Header/config";
-import { plugins } from "@/plugins";
-=======
 import { Categories } from "./collections/Categories";
 import { Media } from "./collections/Media";
 import { Pages } from "./collections/Pages";
@@ -24,7 +14,6 @@
 import { Footer } from "./globals/Footer/config";
 import { Header } from "./globals/Header/config";
 import { plugins } from "./plugins";
->>>>>>> d5a20e5b
 import { defaultLexical } from "@/fields/defaultLexical";
 import { getServerSideURL } from "@/utilities/getURL";
 import { ProductDetails } from "@/globals/(ecommerce)/ProductDetails/config";
@@ -87,21 +76,17 @@
   db: mongooseAdapter({
     url: process.env.DATABASE_URI || "",
   }),
-<<<<<<< HEAD
   collections: [
     Pages,
     Posts,
     Media,
     Categories,
-    Users,
+    Administrators,
     Customers,
     Products,
     ProductCategories,
     ProductReviews,
   ],
-=======
-  collections: [Pages, Posts, Media, Categories, Administrators],
->>>>>>> d5a20e5b
   cors: [getServerSideURL()].filter(Boolean),
   globals: [Header, Footer, ProductDetails],
   plugins: [
