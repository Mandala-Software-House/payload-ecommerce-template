--- conflicted
+++ resolved
@@ -42,13 +42,9 @@
 
 export default buildConfig({
   admin: {
-<<<<<<< HEAD
-    avatar: "gravatar",
-=======
     avatar: {
       Component: "@/components/AdminAvatar#AdminAvatar",
     },
->>>>>>> 0c55af9f
     components: {
       afterLogin: ["@/components/AdminResetPassword#AdminResetPassword"],
       graphics: {
