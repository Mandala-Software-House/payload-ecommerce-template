import type { GlobalConfig } from "payload";

import { link } from "@/fields/link";
import { revalidateGlobal } from "@/hooks/revalidateGlobal";

export const Footer: GlobalConfig = {
  slug: "footer",
  access: {
    read: () => true,
  },
<<<<<<< HEAD
=======
  label: {
    en: "Footer",
    pl: "Stopka",
  },
>>>>>>> 65176243
  admin: {
    group: {
      en: "Page Settings",
      pl: "Ustawienia strony",
    },
  },
  fields: [
    {
      name: "attribution",
      type: "richText",
      label: "Attribution",
      localized: true,
    },
    {
      name: "navItems",
      type: "array",
      fields: [
        link({
          appearances: false,
        }),
      ],
      maxRows: 6,
      admin: {
        initCollapsed: true,
        components: {
          RowLabel: "@/globals/Footer/RowLabel#RowLabel",
        },
      },
    },
  ],
  hooks: {
    afterChange: [revalidateGlobal],
  },
};<|MERGE_RESOLUTION|>--- conflicted
+++ resolved
@@ -8,13 +8,10 @@
   access: {
     read: () => true,
   },
-<<<<<<< HEAD
-=======
   label: {
     en: "Footer",
     pl: "Stopka",
   },
->>>>>>> 65176243
   admin: {
     group: {
       en: "Page Settings",
